/*
 * Licensed to the Apache Software Foundation (ASF) under one or more
 * contributor license agreements.  See the NOTICE file distributed with
 * this work for additional information regarding copyright ownership.
 * The ASF licenses this file to You under the Apache License, Version 2.0
 * (the "License"); you may not use this file except in compliance with
 * the License.  You may obtain a copy of the License at
 *
 *    http://www.apache.org/licenses/LICENSE-2.0
 *
 * Unless required by applicable law or agreed to in writing, software
 * distributed under the License is distributed on an "AS IS" BASIS,
 * WITHOUT WARRANTIES OR CONDITIONS OF ANY KIND, either express or implied.
 * See the License for the specific language governing permissions and
 * limitations under the License.
 */
package org.apache.spark.sql.errors

import org.apache.spark.{SparkArithmeticException, SparkArrayIndexOutOfBoundsException, SparkConf, SparkDateTimeException, SparkNoSuchElementException, SparkNumberFormatException}
import org.apache.spark.sql.QueryTest
import org.apache.spark.sql.internal.SQLConf

// Test suite for all the execution errors that requires enable ANSI SQL mode.
class QueryExecutionAnsiErrorsSuite extends QueryTest with QueryErrorsSuiteBase {
  override def sparkConf: SparkConf = super.sparkConf.set(SQLConf.ANSI_ENABLED.key, "true")

  private val ansiConf = "\"" + SQLConf.ANSI_ENABLED.key + "\""

  test("CAST_OVERFLOW: from timestamp to int") {
    checkError(
      exception = intercept[SparkArithmeticException] {
        sql("select CAST(TIMESTAMP '9999-12-31T12:13:14.56789Z' AS INT)").collect()
      },
      errorClass = "CAST_OVERFLOW",
<<<<<<< HEAD
      parameters = Map("value" -> "TIMESTAMP '9999-12-31 04:13:14.56789'",
        "sourceType" -> "\"TIMESTAMP\"",
        "targetType" -> "\"INT\"",
        "ansiConfig" -> ansiConf),
      sqlState = "22005")
=======
      msg =
        "The value TIMESTAMP '9999-12-31 04:13:14.56789' of the type \"TIMESTAMP\" cannot be cast" +
        " to \"INT\" due to an overflow. Use `try_cast` to tolerate overflow and return " +
          "NULL instead. " +
        s"""If necessary set $ansiConf to "false" to bypass this error.""",
      sqlState = Some("22005"))
>>>>>>> 778f650a
  }

  test("DIVIDE_BY_ZERO: can't divide an integer by zero") {
    checkErrorClass(
      exception = intercept[SparkArithmeticException] {
        sql("select 6/0").collect()
      },
      errorClass = "DIVIDE_BY_ZERO",
      msg =
        "Division by zero. Use `try_divide` to tolerate divisor being 0 and return NULL instead. " +
          "If necessary set " +
        s"""$ansiConf to "false" (except for ANSI interval type) to bypass this error.""" +
        """
          |== SQL(line 1, position 8) ==
          |select 6/0
          |       ^^^
          |""".stripMargin,
      sqlState = Some("22012"))
  }

  test("INVALID_FRACTION_OF_SECOND: in the function make_timestamp") {
    checkError(
      exception = intercept[SparkDateTimeException] {
        sql("select make_timestamp(2012, 11, 30, 9, 19, 60.66666666)").collect()
      },
      errorClass = "INVALID_FRACTION_OF_SECOND",
      parameters = Map("ansiConfig" -> ansiConf),
      sqlState = "22023")
  }

  test("CANNOT_CHANGE_DECIMAL_PRECISION: cast string to decimal") {
    checkErrorClass(
      exception = intercept[SparkArithmeticException] {
        sql("select CAST('66666666666666.666' AS DECIMAL(8, 1))").collect()
      },
      errorClass = "CANNOT_CHANGE_DECIMAL_PRECISION",
      msg =
        "Decimal(expanded, 66666666666666.666, 17, 3) cannot be represented as Decimal(8, 1). " +
        s"""If necessary set $ansiConf to "false" to bypass this error.""" +
        """
          |== SQL(line 1, position 8) ==
          |select CAST('66666666666666.666' AS DECIMAL(8, 1))
          |       ^^^^^^^^^^^^^^^^^^^^^^^^^^^^^^^^^^^^^^^^^^^
          |""".stripMargin,
      sqlState = Some("22005"))
  }

  test("INVALID_ARRAY_INDEX: get element from array") {
    checkError(
      exception = intercept[SparkArrayIndexOutOfBoundsException] {
        sql("select array(1, 2, 3, 4, 5)[8]").collect()
      },
      errorClass = "INVALID_ARRAY_INDEX",
      parameters = Map("indexValue" -> "8", "arraySize" -> "5", "ansiConfig" -> ansiConf)
    )
  }

  test("INVALID_ARRAY_INDEX_IN_ELEMENT_AT: element_at from array") {
    checkError(
      exception = intercept[SparkArrayIndexOutOfBoundsException] {
        sql("select element_at(array(1, 2, 3, 4, 5), 8)").collect()
      },
      errorClass = "INVALID_ARRAY_INDEX_IN_ELEMENT_AT",
<<<<<<< HEAD
      parameters = Map("indexValue" -> "8", "arraySize" -> "5", "ansiConfig" -> ansiConf)
=======
      msg = "The index 8 is out of bounds. The array has 5 elements. " +
        "Use `try_element_at` to tolerate accessing element at invalid index and return " +
        "NULL instead. " +
        s"""If necessary set $ansiConf to "false" to bypass this error."""
>>>>>>> 778f650a
    )
  }

  test("MAP_KEY_DOES_NOT_EXIST: key does not exist in element_at") {
    val e = intercept[SparkNoSuchElementException] {
      sql("select element_at(map(1, 'a', 2, 'b'), 3)").collect()
    }
    checkErrorClass(
      exception = e,
      errorClass = "MAP_KEY_DOES_NOT_EXIST",
      msg = "Key 3 does not exist. Use `try_element_at` to tolerate non-existent key and return " +
        "NULL instead. " +
        s"""If necessary set $ansiConf to "false" to bypass this error.""" +
        """
          |== SQL(line 1, position 8) ==
          |select element_at(map(1, 'a', 2, 'b'), 3)
          |       ^^^^^^^^^^^^^^^^^^^^^^^^^^^^^^^^^^
          |""".stripMargin
    )
  }

  test("CAST_INVALID_INPUT: cast string to double") {
    checkErrorClass(
      exception = intercept[SparkNumberFormatException] {
        sql("select CAST('111111111111xe23' AS DOUBLE)").collect()
      },
      errorClass = "CAST_INVALID_INPUT",
      msg = """The value '111111111111xe23' of the type "STRING" cannot be cast to "DOUBLE" """ +
        "because it is malformed. Correct the value as per the syntax, " +
        "or change its target type. Use `try_cast` to tolerate malformed input and return " +
        "NULL instead. If necessary set " +
        s"""$ansiConf to \"false\" to bypass this error.
          |== SQL(line 1, position 8) ==
          |select CAST('111111111111xe23' AS DOUBLE)
          |       ^^^^^^^^^^^^^^^^^^^^^^^^^^^^^^^^^^
          |""".stripMargin)
  }
}<|MERGE_RESOLUTION|>--- conflicted
+++ resolved
@@ -32,20 +32,11 @@
         sql("select CAST(TIMESTAMP '9999-12-31T12:13:14.56789Z' AS INT)").collect()
       },
       errorClass = "CAST_OVERFLOW",
-<<<<<<< HEAD
       parameters = Map("value" -> "TIMESTAMP '9999-12-31 04:13:14.56789'",
         "sourceType" -> "\"TIMESTAMP\"",
         "targetType" -> "\"INT\"",
         "ansiConfig" -> ansiConf),
       sqlState = "22005")
-=======
-      msg =
-        "The value TIMESTAMP '9999-12-31 04:13:14.56789' of the type \"TIMESTAMP\" cannot be cast" +
-        " to \"INT\" due to an overflow. Use `try_cast` to tolerate overflow and return " +
-          "NULL instead. " +
-        s"""If necessary set $ansiConf to "false" to bypass this error.""",
-      sqlState = Some("22005"))
->>>>>>> 778f650a
   }
 
   test("DIVIDE_BY_ZERO: can't divide an integer by zero") {
@@ -109,14 +100,7 @@
         sql("select element_at(array(1, 2, 3, 4, 5), 8)").collect()
       },
       errorClass = "INVALID_ARRAY_INDEX_IN_ELEMENT_AT",
-<<<<<<< HEAD
       parameters = Map("indexValue" -> "8", "arraySize" -> "5", "ansiConfig" -> ansiConf)
-=======
-      msg = "The index 8 is out of bounds. The array has 5 elements. " +
-        "Use `try_element_at` to tolerate accessing element at invalid index and return " +
-        "NULL instead. " +
-        s"""If necessary set $ansiConf to "false" to bypass this error."""
->>>>>>> 778f650a
     )
   }
 
