--- conflicted
+++ resolved
@@ -295,7 +295,7 @@
       ResolveInsertInto ::
       MoveParameterizedQueriesDown ::
       BindParameters ::
-      new ResolveIdentifierClause(earlyBatches) ::
+      ResolveIdentifierClause ::
       ResolveRelations ::
       ResolvePartitionSpec ::
       ResolveFieldNameAndPosition ::
@@ -339,10 +339,6 @@
       ResolveTimeZone ::
       ResolveRandomSeed ::
       ResolveBinaryArithmetic ::
-<<<<<<< HEAD
-=======
-      ResolveIdentifierClause ::
->>>>>>> e0a83f66
       ResolveUnion ::
       ResolveRowLevelCommandAssignments ::
       typeCoercionRules() ++
